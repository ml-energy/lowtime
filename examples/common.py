--- conflicted
+++ resolved
@@ -113,9 +113,6 @@
     parser.add_argument("--unit_time", type=float, default=0.001, help="The unit of reduction for each iteration, the smaller the value, the more iterations it takes to converge and the finer graunularity for the Pareto frontier")
     parser.add_argument("--fit_method", type=str, default="exponential", choices=["linear", "piecewise-linear", "exponential"], help="Methods to fit the time costs")
     parser.add_argument("--initial_guess", type=str, default="", help="Path for a initial guess of exponential fit parameters")
-<<<<<<< HEAD
     parser.add_argument("--replace_time", type=str, help="Path for a file containing the time data to replace the original time in time costs")
-=======
     parser.add_argument("--train_schedule", type=str, choices=["1f1b", "early_recomputation_1f1b"], default="1f1b", help="Pipeline schedule.")
->>>>>>> b0bfbffb
     return parser.parse_args()